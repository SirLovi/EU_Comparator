--- conflicted
+++ resolved
@@ -110,6 +110,7 @@
 
 
 def format_vote_table(df: pd.DataFrame, selected_member_ids: List[int]) -> pd.DataFrame:
+    """Select, rename, and prettify columns for display & download."""
     if df.empty:
         return df
 
@@ -126,7 +127,11 @@
             *selected_names,
         ]
     ].copy()
+
+    # Pretty timestamps
     display_df["timestamp"] = display_df["timestamp"].dt.strftime("%Y-%m-%d %H:%M")
+
+    # Rename headers
     display_df = display_df.rename(
         columns={
             "timestamp": "Vote time",
@@ -138,16 +143,64 @@
             "shared_position": "Shared position",
         }
     )
+
+    # Human-friendly values
     display_df["Main vote"] = (
-<<<<<<< HEAD
-        display_df["Main vote"].map({True: "Yes", False: "No"}).fillna("Unknown")
-    )
+        display_df["Main vote"].map({True: "Yes", False: "No"}).fillna("—")
+    )
+    display_df["Shared position"] = display_df["Shared position"].fillna("—")
+
     return display_df
+
+
+def style_vote_table(
+    display_df: pd.DataFrame,
+) -> pd.io.formats.style.Styler | pd.DataFrame:
+    """Apply colour styling to highlight agreement and vote positions.
+    Returns a Styler if styling is applicable; otherwise the raw DataFrame.
+    """
+    if display_df.empty:
+        return display_df
+
+    position_styles = {
+        "FOR": "background-color: #d1e7dd; color: #0f5132; font-weight: 600;",
+        "AGAINST": "background-color: #f8d7da; color: #842029; font-weight: 600;",
+        "ABSTENTION": "background-color: #fff3cd; color: #664d03; font-weight: 600;",
+        "DID_NOT_VOTE": "background-color: #e2e3e5; color: #41464b;",
+        "—": "color: #6c757d;",
+        None: "color: #6c757d;",
+    }
+
+    def agreement_style(value: str) -> str:
+        if value == "Same":
+            return "background-color: #d1e7dd; color: #0f5132; font-weight: 700;"
+        if value == "Different":
+            return "background-color: #f8d7da; color: #842029; font-weight: 700;"
+        return ""
+
+    def position_style(value: str) -> str:
+        return position_styles.get(value, "")
+
+    base_columns = {
+        "Vote time",
+        "Vote title",
+        "Procedure ref",
+        "Procedure title",
+        "Main vote",
+        "Agreement",
+        "Shared position",
+    }
+    position_columns = [col for col in display_df.columns if col not in base_columns]
+
+    styler = display_df.style
+    styler = styler.map(agreement_style, subset=["Agreement"])
+    styler = styler.map(position_style, subset=["Shared position", *position_columns])
+    styler = styler.set_properties(**{"white-space": "nowrap"})
+    return styler
 
 
 def pairwise_agreement(df: pd.DataFrame, selected_member_ids: List[int]) -> pd.DataFrame:
     """Return a summary of how often each pair of members agreed."""
-
     if df.empty or len(selected_member_ids) < 2:
         return pd.DataFrame()
 
@@ -175,60 +228,10 @@
 @st.cache_data(show_spinner=False)
 def load_last_updated() -> str:
     """Get the timestamp of the source dataset if available."""
-
     path = DATA_DIR / "last_updated.txt"
     if not path.exists():
         return "unknown"
     return path.read_text(encoding="utf-8").strip()
-=======
-        display_df["Main vote"].map({True: "Yes", False: "No"}).fillna("—")
-    )
-    display_df["Shared position"] = display_df["Shared position"].fillna("—")
-    return display_df
-
-
-def style_vote_table(display_df: pd.DataFrame) -> pd.io.formats.style.Styler | pd.DataFrame:
-    """Apply colour styling to highlight agreement and vote positions."""
-
-    if display_df.empty:
-        return display_df
-
-    position_styles = {
-        "FOR": "background-color: #d1e7dd; color: #0f5132; font-weight: 600;",
-        "AGAINST": "background-color: #f8d7da; color: #842029; font-weight: 600;",
-        "ABSTENTION": "background-color: #fff3cd; color: #664d03; font-weight: 600;",
-        "DID_NOT_VOTE": "background-color: #e2e3e5; color: #41464b;",
-        "—": "color: #6c757d;",
-        None: "color: #6c757d;",
-    }
-
-    def agreement_style(value: str) -> str:
-        if value == "Same":
-            return "background-color: #d1e7dd; color: #0f5132; font-weight: 700;"
-        if value == "Different":
-            return "background-color: #f8d7da; color: #842029; font-weight: 700;"
-        return ""
-
-    def position_style(value: str) -> str:
-        return position_styles.get(value, "")
-
-    base_columns = {
-        "Vote time",
-        "Vote title",
-        "Procedure ref",
-        "Procedure title",
-        "Main vote",
-        "Agreement",
-        "Shared position",
-    }
-    position_columns = [col for col in display_df.columns if col not in base_columns]
-
-    styler = display_df.style
-    styler = styler.map(agreement_style, subset=["Agreement"])
-    styler = styler.map(position_style, subset=["Shared position", *position_columns])
-    styler = styler.set_properties(**{"white-space": "nowrap"})
-    return styler
->>>>>>> 80f7bf7d
 
 
 def main() -> None:
@@ -318,17 +321,14 @@
     display_df = format_vote_table(filtered, selected_ids)
 
     st.subheader("Detailed comparison")
-<<<<<<< HEAD
     st.caption(
         "Vote positions use the official roll-call codes: FOR, AGAINST, ABSTENTION, "
         "and DID_NOT_VOTE."
     )
-=======
-    styled_table = style_vote_table(display_df)
-
->>>>>>> 80f7bf7d
+
+    styled_or_plain = style_vote_table(display_df)
     st.dataframe(
-        styled_table,
+        styled_or_plain,
         use_container_width=True,
         hide_index=True,
     )
